2008-09-25 18:51:12 - 4865e596edc0ea8a68be26943c1463b9a9b3b6ab
  * initial import of Dipa Sarkar's code
      alltests.ss, compiler.ss, define-language.ss, define-pass.ss, driver.ss,
      helpers.ss, match.ss, meta-parser.ss, meta-syntax-dispatch.ss,
      nano-syntax-dispatch.ss, nano.ss, nanohelpers.ss, nanotest.ss, parser.ss,
      preprocess.ss, records.ss, synforms.ss, syntaxconvert.ss, term.ss,
      unparser.ss
2008-10-03 19:28:03 - d0a9aa5cfe8463a0a7d52a8fc9e03283b5f86078
  * added copyright notice
      + Copyright.txt
  * removed match, it was used to do initial parsing of sexp
      - match.ss, nanotest.ss
  * added first comment in trying to decode define-language
      define-language.ss
  * moved back to optimize-level 2 to give debugging information
      nanotest.ss
2008-10-06 09:40:52 - 1fd736e52b3ca305f56aaeac049176ddd6f5eb71
  * removed execution bit from files, since they were unneeded
      compiler.ss, define-language.ss, define-pass.ss, meta-parser.ss, 
      meta-syntax-dispatch.ss, nano-syntax-dispatch.ss, nano.ss,
      nanohelpers.ss, parser.ss, records.ss, syntaxconvert.ss, term.ss,
      unparser.ss
2008-10-06 09:48:17 - e06164bd5a6bf2437a833a2b8009e7dc8c7629a2
  * reorganized code to move library source into src directory
      moved: define-language.ss, define-pass.ss, meta-parser.ss,
      meta-syntax-dispatch.ss, nano-syntax-dispatch.ss, nano.ss,
      nanohelpers.ss, parser.ss, records.ss, syntaxconvert.ss, terms.ss, and
      unparser.ss to src directory
2008-10-06 09:49:43 - d72c88e555b24a6bc8738162c98d194b1069503f
  * reorganized code to move testing source into tests directory
      moved: alltests.ss, compiler.ss, driver.ss, helpers.ss, nanotest.ss,
      preprocess.ss, and synforms.ss to tests directory
2008-10-09 21:29:41 - a1b2dd8408b6f1282cfc9a962d38f0647dc32409
  * accidentally changed (define-syntax define-langauge ... to
    (define-language ...
  * changed tests to support reorganized directories
      tests/nanotest.ss
  * began working to identify (and remove) unused code, along with code
    reading to understand where and how functions are used.  Also changed
    to use consistent function definition syntax and line-wrap.
      src/define-language.ss, src/define-pass.ss
  * removed code after #!eof to be put in chaff file.
      src/define-language.ss, src/define-pass.ss
  * lifted duplicated common functions from make-processor-clause and
    do-define-pass
      src/define-pass.ss
2008-10-09 21:43:19 - d43213f91181deee413f86126fc3a0a56bfdf53e
  * lifted make-incontext-transformer and make-quasiquote-transformer to
    commonize these functions
      src/define-pass.ss
  * fixed (define-syntax define-language ... typo
      src/define-language.ss
2008-10-09 22:23:42 - 29d2029f0213605732712c2be60f586e02c27677
  * commented out some of the lifted fields
      src/define-pass.ss
2008-10-09 22:23:42 - d14c0b3ed8e254991baddd15317a6a9e31dcf30c
  * uncommented and generally reworked code for defining passes
      src/define-pass.ss
2008-10-10 11:18:17 - 4f7840c069d47d7cd68357c67cd5b805a98886de
  * cleanup of language->s-expression code
      src/define-language.ss
  * more code reformating and moving of common functions into the helpers.ss
      src/nanohelpers.ss, src/define-pass.ss, src/meta-parser.ss,
      src/meta-syntax-dispatch.ss, src/nano-syntax-dispatch.ss, src/parser.ss,
      src/records.ss, src/syntaxconvert.ss, src/unparser.ss
2008-10-24 18:13:23 - d1dff8cb77922342f52a10ed36a89497f8df5f6b
  * added external TODO list moved from other files
      TODO.txt, src/define-language.ss
  * added load-all.ss file to load the parts from the src and tests directories
      load-all.ss
  * moved spare code to scrap file
      scraps.ss
  * curried the rec-member? call to reuse the code in all of the member?
    functions
      src/define-language.ss
  * removed alt-union, alt-difference, and tspec-union functions
      src/define-language.ss
  * reorganized deeply nested if statements into conds
      src/define-language.ss, src/define-pass.ss
2008-10-25 14:25:18 - 21451b92b0bd1a140b35cc375eda365530edfcc0
  * removed calls to eval that were used for looking up the meta-parser by
    changing the meta-parser from a meta define to a procedure stored in the
    compile time environment (procedure is then passed around in define-pass).
      src/define-pass.ss, src/define-language.ss
2008-10-26 21:17:58 - 1284b9818ffb015f16d81e407aab94bfeaa59098
  * R6RSification: changed syntax-object->datum => syntax->datum,
    list* => cons*, datum->syntax-object => datum->syntax,
    (sub1 ,x) =>  (- ,x 1), (add1 ,x) =>  (+ ,x 1), partition => partition-syn
      src/define-language.ss, src/define-pass.ss, src/meta-parser.ss, 
      src/nanohelpers.ss, src/records.ss, src/syntaxconvert.ss, src/unparser.ss
  * removed unused, useless, or duplicated procedure definitions: show-decls, 
    show-tspecs, show-productions, lookup-any, split-decls, any, every, choose, 
    assp, remp, memp, filter, fold, reduce, empty-set, singleton-set,
    add-element, member?, empty?, union, intersection, difference
      src/nanohelpers.ss
  * moved lookup-alt from nanohelpers.ss to meta-parser.ss
      src/nanohelpers, src/meta-parser.ss
  * removed module wrappers as part of r6rsification
      src/unparser.ss, src/parser.ss, src/meta-parser.ss
  * changed null syntax () to #'() in generation of field patterns
      src/syntaxconvert.ss,
  * added more to scraps from the tail end of unparser
      src/scraps.ss
2008-10-26 21:20:07 - dc1e9b02e6964ec0c36772380660a462cf8e73d6
  * created R6RS libraries to wrap around existing code base
      nanopass.ss, nanopass/helpers.ss, nanopass/language.ss,
      nanopass/meta-parser.ss, nanopass/parser.ss, nanopass/pass.ss,
      nanopass/r6rs-helpers.ss, nanopass/records.ss, nanopass/unparser.ss,
  * added R6RS compatibililty wrappers for define-record, syntax-error,
    literal-identifier=?, warning, and fx=
      nanopass/r6rs-helpers.ss
  * accidentally added swap file: nanopass/.records.ss.swp
      nanopass/.records.ss.swp
2008-10-26 22:15:18 - 871b67ad1d4e2dafabe71536f15a6ec6d364c2ec
  * added test-all script wrapper to ease testing
      test-all.ss
2008-11-09 01:50:07 - 806ef5378ca0259b9a2a1bf3f1766e18a14ac227
  * removed accidentally added swap files: nanopass/.records.ss.swp
      nanopass/.records.ss.swp
  * cleaned up imports as more code is changed to comply with R6RS
      nanopass/helpers.ss, nanopass/language.ss, nanpoass/meta-parser.ss,
      nanopass/parser.ss, nanopass/pass.ss, nanopass/r6rs-helpers.ss,
      nanopass/records.ss, nanopass/syntaxconvert.ss, nanopass/unparser.ss
  * continued to press an Chez -> R6RS compatibility macro for define-record
      nanopass/r6rs-helpers.ss
  * also introduced my-syntax-violation to push for syntax-error compatibility
      nanopass/r6rs-helpers.ss
  * committed some debugging source (trace-define of parse-language)
      nanopass/define-language.ss,
  * added R6RS version of test-all
      test-all-r6rs.ss
  * code reformatting (removed spaces, changed to consistent coding standard)
      nanopass/r6rs-helpers.ss, tests/r6rs-compiler.ss
  * added implementation-helpers to abstract away some of the implementation
    specific code
      nanopass/syntaxconvert.ss, nanopass/unparser.ss
  * moved iota from tests/compiler.ss to tests/helpers.ss
      nanopass/compiler.ss
  * create r6rs copy of the test compiler
      tests/r6rs-compiler.ss, tests/r6rs-helper.ss, tests/r6rs-nanotest.ss 
2008-11-09 01:59:07 - 118a0a36a308f49c25c58c3b67539ce4e384d46d
  * added the implementation helpers files to the repositor, one for 
    Chez Scheme and one for Ikarus Scheme
      nanopass/implementation-helpers.ikarus.ss,
      nanopass/implementation-helpers.ss
2008-11-24 20:30:17 - 6e88caf2af091aac629fddb896651fcca92512a2
  * removed parse-language trace-define
      src/define-language.ss
  * commented out assert, since the R6RS one stands in fine
      src/nanohelpers.ss
2008-11-24 20:39:20 - afe583a450a94aa25f9884902a7ce1032d5b48d7
  * resolving conflicts between two wroking copies, assert => syn-assert
      src/nanohelpers.ss
2008-11-24 20:50:04 - 370bd11afdfc8a0233cf82b9f3d7f3c9e2f3db80
  * exported all of the internal exports from the main nanopass library
      nanopass.ss
  * more exports to allow this to run on Ikarus Scheme: added meta-define,
    and a hack to support meta-define
      nanopass/implementation-helpers.ikarus.ss, nanopass/term.ss
  * exported more features of meta-parser: parse-cata, lookup-alt
      nanopass/meta-parser.ss
  * created library for meta-syntax-dispatch
      nanopass/meta-syntax-dispatch.ss
  * moved to more formal make-compile-time-value definition for
    putting things into the compile-time environment to support ikarus.
      src/define-language.ss
  * more cleanup and R6RSification of meta-parser.ss
      src/meta-parser.ss
  * removed module tag from meta-syntax-dispatch
      src/meta-syntax-dispatch.ss
  * R6RSification of src/parser.ss: syntax-object->datum => syntax->datum,
    assert => syn-assert
      src/parser.ss, src/records.ss
  * excluded datum from the R6RS compiler nanopss import
      tests/r6rs-compiler.ss
2008-11-22 11:05:22 - 61feff78ee11abef5624b2de493e2bdb09851ffe
  * same changes as previous version on a differnt machine.
      nanopass.ss, nanopass/helpers.ss, nanopass/meta-parser.ss
      nanopass/implementation-helpers.ikarus.ss, src/define-language.ss,
      src/meta-parser.ss, src/meta-syntax-dispatch.ss, src/nanohelpers.ss,
      src/records.ss, tests/r6rs-compiler.ss
2008-11-22 14:13:59 - 6b61d840e4e1b86eeacd1a489431a241023cf962
  * finished copying changes from previous commit in different working copy
      nanopass/meta-syntax-dispatch.ss, nanopass/term.ss
2008-11-24 20:50:28 - 31d49c16511376b46781a3e5e737cb705b8f9609
  * merged two working copies
2008-11-24 22:36:14 - cbc2955a6fd540f482290fc92a39eaa4168d057b
  * added trace-define-syntax and printf to the implementation-helpers to
    support debugging
      nanopass/implementation-helpers.ikarus.ss
  * imported meta-syntax-dispatch into the meta-parser
      nanopass/meta-parser.ss
  * committed debugging code in the language definition
      src/define-language.ss
2008-11-24 20:27:30 - f79bcb8b4aab5e804246a4030d2061edcf560e8d
  * added meta-define and make-compilet-time-value macros for Chez to expand
    into the appropriate meta define and cons
      load-all.ss
  * reformatted the exports in the nanopass top-level
      nanopass.ss
  * exported more helper procedures
      nanopass/helpers.ss, nanopass/implementation-helpers.ss
  * created auxiliaary keywords to export from the libraries to ensure they
    will be free-identifier=? when used as keywords outside the library with
    macros defined within the library
      nanopass/language.ss, nanopas/meta-parser.ss
  * created nano-syntax-dispatch library based on the syntax dispatcher from
    the original code.
      nanopass/nano-syntax-dispatch.ss
  * added inclusing of nanopass/nano-syntax-dispatch.ss to parser.ss
      nanopass/parsers.ss
  * small formatting changes and removed debugging code.
      nanopass/language.ss, src/define-language.ss, src/define-pass.ss,
      src/parser.ss, src/unparser.ss, tests/r6rs-compiler.ss
  * pulled make-double-collector-over-list and map2 into helpers
      nanopass/helpers.ss
  * small changes to deal with chez style records (record-type-name => 
    chez-record-type-name, record-type-descriptor => 
    chez-record-type-descriptor
      src/unparser.ss 
  * added procedure definitions for compose, disjoin, any, every, choose,
    reverse-filter, fold, reduce, partition, constant? keyword?, 
    list-of-user-primitives, list-of-system-primitives, user-primitive?,
    system-primitive? primitive? predicate-primitive? value-primitive?,
    effect-primitive? effect-free-primitive? gen-label, gen-symbol-seed,
    reset-seed, gen-symbol, set? iota, with-values, mvlet, empty-set,
    singleton-set, add-element, member?, empty?, union, intersection, and
    difference to tests version of r6rs-helpers
      tests/r6rs-helpers.ss
  * created tiny testing library for looking at a single language definition
      tests/r6rs-tiny.ss, tests/tiny.ss
2008-11-24 22:37:23 - 6f68e61e97d091ebad305b4406f7352e3cc14a6e
  * no changes? looks like a merge node.
2008-12-11 09:06:34 - 65049181072cd5a748e732d454617083814b724e
  * re-added auxiliary keywords for $tspec, $metas, $production, and $alt
      nanopass.ss
  * added code to push wraps down into syntax to support Ikarus.  current
    code makes extended use of car, cdr, etc. to decompose syntax rather than
    syntax-case.  eventually more of this needs to be dropped.
      nanopass/helpers.ss
  * added more implementation specific helpers to the Ikarus specific code.
    some of these are to support things like format, printf, etc.
      nanopass/implementation-helpers.ikarus.ss,
      nanopass/implementation-helpers.ss
  * moved auxiliary keywords: $tspec, $metas, $production, $alt, in, where,
    over, extends, definitions, and entry into aux-keywords library
      nanopass/language.ss, nanopassrecords.ss, (nanopass/aux-keywords.ss?)
  * added helper syntax for map to print out what is being mapped over
    for debugging purposes
      nanopass/pass.ss
  * fixing syntax around null (replacing #'() with '())
      nanopass/r6rs-helpers.ss
  * tspec?, gramelt-metas, tspec-terminal, nonterminal-name, alt=?, and
    define-language now use an eq? comparison to match aux-keywords rather
    then relying on the auxiliary keyword facility
      nanopass/define-language.ss
  * general code cleanup (reformatting, removing debugging in places, etc.)
      nanopass/define-language.ss
LATEST
  * reformatted a couple places where there was some odd indenting
      tests/compiler-test.ss
  * updated compiler passes to make use of the new pass syntax.  with this
    change passes that utilized the automatic combining code needed to be
    rewritten to explicitly do the combining themselves (this was usually
    append or union).  these passes now thread a varaible through and 
    perform a cheaper update when possible.
      tests/compiler.ss, tests/unit-tests.ss
  * added set-cons for adding individual items to a set (instead of using
    union everywhere
      tests/helpers.ss, test/compiler.ss
  * worked a little on a new test compiler, but did not make much progress
      tests/new-compiler.ss
  * fixed error handling in the test driver so that we are no longer getting
    a non-continuable error raised when there is an exception in a pass
      tests/test-driver.ss
2011-04-09 - 
  * added todo to investigate the handling of tspec=? down the road we may want
    to investigate the syntax for extending languages again and drop the
    definitions section (or at least rename it)
      nanopass/language.ss
  * fixed the cata syntax to support cata to a Processor that returns 
    zero values.  as part of this fix also improved support for mapping
    over processors that return multiple values.  originally this was
    limited to just mapping over processors with one or two values, but
    now it supports zero or more.  (zero return value is special-cased to
    use for-each, one return value is special-cased to use map, and a loop
    is built on the fly to support two or more return values.)
      nanopass/meta-parser.ss, nanopass/pass.ss
  * improved error message when a processor meta-variable cannot be found in
    the parser and unparser.
      nanopass/parser.ss, nanopass/meta-parser.ss
2011-04-25 -
  * merged changes from work with some in progress changes here.
  * updated tests to work with new meta-variable only nonterminal alternatives
2011-05-13 -
  * added nanopass-case macro to allow for local matching of nanopass
    syntax.  currently this expands into a directly applied define-pass
    and is restricted to returning a single, non-checked value.
      nanopass/pass.ss
  * extended the meta parser to allow more then statement in the body of
    in-context and with-output-language transformers.
      nanopass/meta-parser.ss
  * fixed issue with processor internal definitions not being properly
    recognized and placed definitions within a with-output-language so
    that quasiquotes will be transformed into nanopass language-records
    similar to the processor right-hand-sides.
      nanopass/pass.ss
  * fixed bug with define-pass that was causing it to return a single value
    when a user provided body was checked for an appropriate language value.
    the check now happens to the first return value and the extra returned
    values are returned as is.
      nanopass/pass.ss
  * fixed bug in how extend pred-all checks were being generated so that
    a call to the ntspec's pred is being generated instead of just the a
    reference to the pred itself.
      nanopass/records.ss
  * fixed bug in the unparser that was causing non-terminal productions to
    be handled through a recursively generated form rather then using the
    existing pred-all for the non-terminal.
      nanopass/unparser.ss
  * improved error message when searching for procs fails, so that we know
    the syntax we were trying to process (and hence whether it was a body,
    auto-generated ntspec production, auto-generated cata, or cata call
    that generated the problem).
      nanopass/pass.ss
  * changed a debugging pretty-print
      nanopass/language.ss
2011-05-17
  * improved error message when a field cannot be autogenerated in an
    autogenerated clause to a processor
      nanopass/pass.ss
  * changed from call-with-values to let-values in code produced in
    body of a processor (now that the error message doesn't hold onto
    the 3D code we were generating)
      nanopass/pass.ss
2011-05-22
  * removed the syn-map, map2, make-double-collector, and find-matching-clause
    since they were no longer being used.
      nanopass/helpers.ss, tests/helpers.ss
  * changed references to prod and production to ntspec
      nanopass/languages.ss, nanopass/meta-parser.ss, nanopass/parser.ss,
      nanopass/unparser.ss, nanopass/records.ss
  * rewrote code for handling user clauses in order to support nonterminals on
    the left-hand-side of a clause.  clauses are now matched in the order they
    appear, with additional clauses autogenerated after user clauses have been
    added. the code supports the current (limited) testing but has not yet been
    tested with the new compiler code.  it also does not yet support terminal
    or nonterminal catas.
      nanopass/meta-parser.ss, nanopass/pass.ss
2011-05-22
  * fixed the processor builder by adding the input identifier from a cata to
    the list of formal arguments (when it would not be otherwise shadowed).
    note: the order is not necessarily maintained, but since these values will
    be set by the let* that binds them, there does not seem to be a need of
    ordering.  also fixed the else thunk to be a thunk.
      nanopass/pass.ss
  * incorporated changes to nanopass-case that Kent Dybvig made.  when an
    identifier is used in as the expression to be matched the identifier is
    rebound with the new value when the cata is called.
      nanopass/pass.ss
  * incorporated changes to meta-language quasiquote syntax from Kent Dybvig.
    this change allows things like `(locals (,(reverse xnfv*) ...) ---) which
    would previously have raised an error since ellispis expected to find an
    identifier in its body.  to support this a quote form was also added to
    make sure this feature does no cause automatically quoted items in the body
    of an input, like booleans, symbols, and other constants.
      nanopass/records.ss, nanopass/meta-parser.ss, nanopass/pass.ss
2011-05-25
  * fixed the error message for the output processor so that it would have the
    preformatted name rather then the syntax I had inadvertently dropped in
    (fix thanks to Kent Dybvig).
      nanopass/meta-parser.ss
2011-05-25
  * setup the output process to leave quasiquote in the correct context
    when an output expression is unquoted.  this should allow us to avoid
    many of the in-context specifiers needed in the current np-compiler.
      nanopass/meta-parser.ss
2011-09-23
  * removed definitions form from define-language.  added a todo for a better
    solution to the problem of unparsing languages into a runnable s-expression
    syntax.  also removed empty let wrapper from unparser output, since it is
    no longer needed with the definitions support gone.
      nanopass/language.ss, nanopass/record.ss, nanopass/unparser.ss
  * added feature to gather up information about the syntax being passed to
    a record constructor so that we can provide a slightly better error message
    when the value passed for one of the fields is invalid.  this is done
    using the source-annotation functionality, and produces a single message
    for each fld (even though multiple syntax objects might have contributed,
    e.g. in the case of a list field).  when the identifier is known, it will
    report that the problem occurred at the given syntax item and when it is
    not it will report that the problem ocurred near the given syntax item.
      nanopass/records.ss, nanopass/meta-parser.ss, nanopass/parser.ss
  * parser and unparser are now defined with define-who so that they can report
    which parser or unparser went belly up when an error occurs.
      nanopass/language.ss, nanopass/parser.ss
  * added check in nano-meta->fml* to raise an error when a quoted terminal
    is found in the list of formals.  this is just a more specific message
    than the "unrecognized nano-rec" in the else case.
      nanopass/pass.ss
  * at optimize-level 3, the "checking" version of the pair-alt record
    constructor is now a syntax definitions that washes down to a call to
    the normal record constructor, so that the output of the checked and
    unchecked cases will be the same.
      nanopass/records.ss
2011-09-24
  * moved the preprocessor code into the tests/compiler.ss file and changed
    it to use with-output-language, rather than the s-expression quasiquote.
      tests/compiler.ss, tests/compiler-tests.ss, tests/preprocess.ss (removed)
  * updated the synforms library to not require a quasiquoted expression.
    also changed to use ... in place of dots or .. by using the Chez extended
    syntax-rules (which allow for a general guard expression). also got rid of
    top level quoted item, probably should have also made unquote legal as
    start of pattern.
      tests/synforms.ss
  * now exporting define-who from tests/helpers.ss to allow for more convenient
    error calls in the rename-var/verify-scheme function.
      tests/helpers.ss, tests/compiler.ss
2011-09-29
  * added a (maybe x) form to language definitions to allow language defintions
    to contain fields that can be occupied by either a non-terminal or #f.
    this means it is now possible to have a production like:
    (define-language L
      (terminals
        (integer (int))
        ---)
      (Exp (e)
        (Foo int (maybe e))
        ---))
    and the e field in Foo maybe either be an Exp or #f. also added ? as a valid
    character to put on a meta-variable to allow e? for those fields that are
    maybe fields.
      nanopass/helpers.ss, nanopass/meta-parser.ss, nanopass/pass.ss,
      nanopass/records.ss, nanopass/syntaxconvert.ss, nanopass/unparser.ss
      test-all.ss, tests/unit-test-helpers.ss, tests/unit-tests.ss
  * Fixed variable overlap bug when a pattern and the langauge formal to a processor
    share the same name. For example:
    (Exp : Exp (e1) -> Exp ()
      [(Foo ,e1 ,e2) ---]
      ---)
    this now produces the expected code and shadowing, instead of re-binding e1
    before e2 has a chance to be extracted from e1.
      nanopass/pass.ss
  * Fixed bug when handling output expressions that can end in a terminal in the
    meta-parser.  This means if you have:
    (define-language L
      (terminals
        (integer (int))
        (boolean (bool))
        ---)
      (Exp (e)
        (Foo int e-or-bool)
        ---)
      (Exp-or-Bool (e-or-bool)
        bool
        e))
    then the expression:
    (with-output-language (L Exp) `(Foo 4 #f))
    it should now work properly.
      nanopass/meta-parser.ss
  * Added indirect-export of record constructors, predicates, and accessors
    created when defining a language, so that if the language is exported,
    these will be exported as well.
      nanopass/records.ss
  * convert-pattern now returns fields and levels as separate list return
    values along with a list of maybes.  it also parses the (maybe e) syntax
    (see note above)
      nanopass/syntaxconvert.ss
  * Fixed some tests that were still expecting the (let () ---) wrapper
    around the output of language unparsers. also cleaned up the output
    to make it a little more obvious what was going on with these.
      tests/unit-tests.ss, tests/unit-test-helpers.ss
2011-09-09
  * The nanopass library is now built as a library group to ease testing in
    Chez Scheme 8.9.1 (which includes a built in copy of the nanopass framework
    that will be used in place of the library if it is not carefully loaded).
      nanopass.ss
  * Cleaned up unique names so that they now have a single number added to them
    rather then several, and the names are divided by : in stead of being
    divided by .
      nanopass/helpers.ss
  * Small changes to error messages that report bad meta-variables, these now
    report if they are from the parser or meta-parser.
      nanopass/meta-parser.ss, nanopass/parser.ss
  * First step at moving to record variants with case dispatch.  This version
    includes the potential for some extra record checks, sometimes even when
    they are not needed.  However the basic dispatch is there now.
      nanopass/pass.ss, nanopass/records.ss
2011-09-10
  * Moved calculation of ntspec sub-terminal predicate and ntspec full tags
    into the same code that calculates the all-pred for the ntspec. This
    has the added benefit that when the else is used we only put in the 
    nanopass-record check when there is a possibility that it could be a
    terminal.
      nanopass/records.ss, nanopass/pass.ss
----
2011-12-26
  * Small fix to echo message for echoing passes (now includes newline)
      nanopass/pass.ss
  * Added basic support for nanopass records as terminals. This support is
    incomplete, since it doesn't have a syntax that fully supports the
    define-record-type syntax, but should be able to.
      nanopass/pass.ss, nanopass/records.ss, nanopass/language.ss,
      nanopass/meta-parser.ss
  * Fixed (slightly) handling of mapping over input terms.  Now if there is
    not an expression to map, it does not build a call to map.
      nanopass/pass.ss
2013-08-03
  * INCOMPATIBLE CHANGE: Extended languages now use the base languages's entry
    point as the entry point for the language instead of the first listed
    nonterminal.  In general, this seems like the behavior you want, though it
    may break some existing libraries, so upgrade with caution.
      nanopass/languages.ss, tests/compiler.ss
  * Added a prune-language form that, when given a language, starts traversing
    the language from the entry nontermainal and determines if there are any
    dead nonterminals or terminals in the language, prunes them, and returns an
    S-expression representing only the reachable parts of the language.
      nanopass/language.ss, nanopass.ss
<<<<<<< HEAD
2013-10-01
  * changed unique-id to unique-symbol, since we are now building the
    unique-symbol and using it directly instead of generating the id to use in
    output syntax.  also exporting make-list to make generating accessors
    easier.
      nanopass/helpers.ss, nanopass/implementation-helpers.chezscheme.ss,
      nanopass/implementation-helpers.ss
  * fixed language->s-expression to no longer output the nongenerative id of
    an ntspec, since it is no longer necessary to specify for each ntspec
      nanopass/language.ss
  * small cleanup of the meta-parser.  removed extra (unused) argument to a
    couple of procedures.
      nanopass/meta-parsers.ss, nanopass/parser.ss, nanopass/unparser.ss
  * removed differentiation between checking and non-checking maker, since we
    are no longer using the non-checking maker.
      nanopass/meta-parsers.ss, nanopass/records.ss, nanopass/parser.ss,
      nanopass/pass.ss
  * improved checking of meta-variables so that if the wrong meta-variable is
    used, it will report it to the user, rather than doing a check that will
    always fail we now report that an invalid meta-variable was used at expand
    time.  also did some general cleanup and improved error messages around
    using quoted items in a pattern match.
      nanopass/pass.ss, nanopass/records.ss
  * changed record creation code to skip the define-record-type macro and
    instead we are creating the records directly using the procedural
    interface.  this (hopefully) helps the memory usage and speed of expanding
    language definitions.
      nanopass/records.ss
=======
2013-09-16
  * Fixed a bug with the parser that caused bare boolean terminals to fail to
    parse.  Specifically, since #f was used to indicate a failed parse,
    parsing the bare boolean #f was raising an error.
      nanopass/parse.ss, tests/unit-tests.ss
>>>>>>> 7c3ba981
<|MERGE_RESOLUTION|>--- conflicted
+++ resolved
@@ -515,7 +515,11 @@
     dead nonterminals or terminals in the language, prunes them, and returns an
     S-expression representing only the reachable parts of the language.
       nanopass/language.ss, nanopass.ss
-<<<<<<< HEAD
+2013-09-16
+  * Fixed a bug with the parser that caused bare boolean terminals to fail to
+    parse.  Specifically, since #f was used to indicate a failed parse,
+    parsing the bare boolean #f was raising an error.
+      nanopass/parse.ss, tests/unit-tests.ss
 2013-10-01
   * changed unique-id to unique-symbol, since we are now building the
     unique-symbol and using it directly instead of generating the id to use in
@@ -544,10 +548,8 @@
     interface.  this (hopefully) helps the memory usage and speed of expanding
     language definitions.
       nanopass/records.ss
-=======
-2013-09-16
-  * Fixed a bug with the parser that caused bare boolean terminals to fail to
-    parse.  Specifically, since #f was used to indicate a failed parse,
-    parsing the bare boolean #f was raising an error.
-      nanopass/parse.ss, tests/unit-tests.ss
->>>>>>> 7c3ba981
+2013-10-02
+  * added bin directory to automate the process of building binaries across Mac
+    OS X and Linux.  these scripts require a setup with multiple versions of
+    the Chez Scheme compiler installed.
+      bin/build-shared-objects, bin/compile-file-to-lib-dir
